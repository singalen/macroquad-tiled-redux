--- conflicted
+++ resolved
@@ -117,8 +117,6 @@
             start_position,
             max_compression: template.max_compression,
             is_compressed: false,
-<<<<<<< HEAD
-=======
         }
     }
 
@@ -145,7 +143,6 @@
                 new_frames.push(f);
             }
             start += i.duration;
->>>>>>> fe80a4bd
         }
         let new_duration = new_frames.iter().map(|it| it.duration.as_ticks() as u64).sum();
         let k = (self.duration.as_ticks() as u64 * self.max_compression as u64 / (new_duration * 100)) as f32;
@@ -157,41 +154,6 @@
         self.duration = Duration::from_ticks(new_duration);
         self.movement = new_movement;
         self.is_compressed = true;
-    }
-
-    // Methods are typically named as verbs, esp if they "mutate" (change) object state.
-    // This should better be named "compres".
-    pub fn compressed(&mut self, current_time: Instant) {
-            let frames = self.frames.clone();
-            let mut new_frames: Vec<AnimationFrame> = vec![];
-            // Instant implements Copy (can be copied byte-by-byte), so no need to call clone() on it.
-            let mut start = self.frame_start;
-            let mut new_start = self.frame_start;
-            for i in &frames {
-                if start+i.duration <= current_time {
-                    new_start = start;
-                }
-                if start+i.duration > current_time {
-                    let f = AnimationFrame {
-                        tile_id: i.tile_id,
-                        duration: i.duration*self.max_compression/100,
-                    };
-                    new_frames.push(f);
-                }
-                start += i.duration;
-            }
-            let new_duration = new_frames.iter().map(|it| it.duration.as_ticks() as u64).sum();
-            let k = (self.duration.as_ticks() as u64 * self.max_compression as u64 / (new_duration * 100)) as f32;
-            let new_movement = ((self.movement.0 as f32 / k), (self.movement.1 as f32 / k));
-            //self.frame_start = self.frame_start + (self.duration - Duration::from_ticks((new_duration as f32 * k) as u64));
-            //или так
-            self.frame_start = new_start;
-            //или так
-            //self.frame_start = current_time;
-            self.frames = new_frames;
-            self.duration = Duration::from_ticks(new_duration);
-            self.movement = new_movement;
-            self.is_compressed = true;
     }
 }
 
@@ -276,31 +238,6 @@
     // (encapsulation principle, AKA "abstraction layers" AKA low coupling principle).
     // Thus, it's better to make this fn private (or pub(crate), for testing) and call
     // it from add_animation() as needed.
-<<<<<<< HEAD
-    pub fn add_animation_with_compression(&mut self, start_time: Instant, template: &AnimationTemplate, movement: (f32, f32)) {
-        let mut new_start_time = start_time;
-        let mut new_start_position: (f32, f32) = (0.0, 0.0);
-        if self.animations.len() != 0 {
-            self.get_compressed(start_time);
-            let i = self.animations.last().unwrap();
-            new_start_time = i.frame_start + i.duration;
-            new_start_position = (i.start_position.0 + i.movement.0 as f32, i.start_position.1 + i.movement.1 as f32)
-        }
-        let instance = AnimationInstance::new(new_start_time, template, movement, new_start_position);
-        self.animations.push(instance);
-    }
-
-    // Again, this mutates self, so need to be named with a verb.
-    // "get_xxx" is traditional name for read-only methods that only return a value of object's property.
-    // The "compress" name looks fitting here too.
-    pub fn get_compressed(&mut self, time: Instant) {
-            let mut animations = self.animations.clone();
-            // "i" is a traditional name for index, and only index. In most other cases,
-            // single-letter names are discouraged. At very least, let's make it "ai".
-            for i in &mut animations {
-                if !i.is_compressed {
-                    i.compressed(time);
-=======
     pub fn add_animation_compressed(&mut self, start_time: Instant, template: &AnimationTemplate, movement: (f32, f32), start_position: (f32, f32)) {
         let mut new_start_time = start_time;
         let mut new_start_position = start_position;
@@ -320,7 +257,6 @@
             for a in &mut animations {
                 if !a.is_compressed {
                     a.compress(time);
->>>>>>> fe80a4bd
                 }
             }
             self.animations = animations;
@@ -749,131 +685,4 @@
         state.assert_frame_at(1174, 8, (1100., 200.));
         state.assert_empty_at(1175);
     }
-    
-    #[test]
-    fn test_3_instances_with_compression() {
-        let mut controller = AnimationController::new();
-        let time_start = Instant::now();
-        let now = time_start;
-        let frames: Vec<AnimationFrame> = vec![
-            AnimationFrame { tile_id: 1, duration: Duration::from_millis(100), },
-            AnimationFrame { tile_id: 2, duration: Duration::from_millis(200), },
-            AnimationFrame { tile_id: 3, duration: Duration::from_millis(400), },
-            AnimationFrame { tile_id: 4, duration: Duration::from_millis(300), },
-        ];
-        let template = AnimationTemplate {
-            name: "dummy".to_string(),
-            gid: 1,
-            frames,
-            ordering: 0,
-            max_compression: 50,
-            blocks_turn: false,
-            cancel_frame: None,
-        };
-        controller.add_animation_with_compression(now, &template, (1000.0, 100.0));
-
-        let now = time_start + Duration::from_millis(1);
-        let frames: Vec<AnimationFrame> = vec![
-            AnimationFrame { tile_id: 5, duration: Duration::from_millis(100), },
-            AnimationFrame { tile_id: 6, duration: Duration::from_millis(200), },
-            AnimationFrame { tile_id: 7, duration: Duration::from_millis(400), },
-            AnimationFrame { tile_id: 8, duration: Duration::from_millis(300), },
-        ];
-        let template = AnimationTemplate {
-            name: "dummy".to_string(),
-            gid: 1,
-            frames,
-            ordering: 0,
-            max_compression: 50,
-            blocks_turn: false,
-            cancel_frame: None,
-        };
-        controller.add_animation_with_compression(now, &template, (1000.0, 100.0));
-        let now = time_start + Duration::from_millis(2);
-        let frames: Vec<AnimationFrame> = vec![
-            AnimationFrame { tile_id: 9, duration: Duration::from_millis(100), },
-            AnimationFrame { tile_id: 10, duration: Duration::from_millis(200), },
-            AnimationFrame { tile_id: 11, duration: Duration::from_millis(400), },
-            AnimationFrame { tile_id: 12, duration: Duration::from_millis(300), },
-        ];
-        let template = AnimationTemplate {
-            name: "dummy".to_string(),
-            gid: 1,
-            frames,
-            ordering: 0,
-            max_compression: 50,
-            blocks_turn: false,
-            cancel_frame: None,
-        };
-        controller.add_animation_with_compression(now, &template, (1000.0, 100.0));
-        println!("{}", controller.animations.len());
-        for i in &controller.animations {
-            println!("{},{}", i.start_position.0,i.start_position.1);
-        };
-        for y in &controller.animations{
-            for i in &y.frames {
-                println!("{}", i.duration.as_millis());
-            }
-        }
-
-        controller.update(now);
-        let frame_at_0 = controller.get_frame(now)
-            .expect("Frame expected");
-        assert_eq!(frame_at_0.0, 1);
-        //assert_eq!(frame_at_0.1, (0.0, 0.0));
-        println!("position 3.0, 0.0 = {}, {}", frame_at_0.1.0, frame_at_0.1.1);
-
-        let now = time_start + Duration::from_millis(45);
-        controller.update(now);
-        let frame_at_45 = controller.get_frame(now)
-            .expect("Frame expected");
-        assert_eq!(frame_at_45.0, 1);
-        println!("position 90.0, 9.0 = {}, {}", frame_at_45.1.0, frame_at_45.1.1);
-        //assert_eq!(frame_at_45.1, (90.0, 9.0));
-
-        let now = time_start + Duration::from_millis(51);
-        let frame_at_50 = controller.get_frame(now)
-           .expect("Frame expected");
-        assert_eq!(frame_at_50.0, 2);
-        //assert_eq!(frame_at_50.1, (100.0, 10.0));
-        println!("position 100.0, 10.0 = {}, {}", frame_at_50.1.0, frame_at_50.1.1);
-
-        let now = time_start + Duration::from_millis(545);
-        controller.update(now);
-        let frame_at_545 = controller.get_frame(now)
-            .expect("Frame expected");
-        assert_eq!(frame_at_545.0, 5);
-        //assert_eq!(frame_at_545.1, (1090.0, 109.0));
-        println!("position 1090.0, 109.0 = {}, {}", frame_at_545.1.0, frame_at_545.1.1);
-
-        let now = time_start + Duration::from_millis(551);
-        controller.update(now);
-        let frame_at_551  = controller.get_frame(now)
-            .expect("Frame expected");
-        assert_eq!(frame_at_551.0, 6);
-        //assert_eq!(frame_at_600.1, (1100.0, 110.0));
-        println!("position 1100.0, 110.0 = {}, {}", frame_at_551.1.0, frame_at_551.1.1);
-        
-        let now = time_start + Duration::from_millis(1090);
-        controller.update(now);
-        let frame_at_1090 = controller.get_frame(now)
-            .expect("Frame expected");
-        assert_eq!(frame_at_1090.0, 9);
-        //assert_eq!(frame_at_590.1, (1090.0, 109.0));
-        println!("position 2090.0, 209.0 = {}, {}", frame_at_1090.1.0, frame_at_1090.1.1);
-
-        let now = time_start + Duration::from_millis(1103);
-        controller.update(now);
-        let frame_at_1103  = controller.get_frame(now)
-            .expect("Frame expected");
-        assert_eq!(frame_at_1103.0, 10);
-        //assert_eq!(frame_at_600.1, (1100.0, 110.0));
-        println!("position 2100.0, 210.0 = {}, {}", frame_at_1103.1.0, frame_at_1103.1.1);
-
-
-        let now = time_start + Duration::from_millis(2000);
-        controller.update(now);
-        let frame_at_2000 = controller.get_frame(now);
-        assert_eq!(frame_at_2000, None);
-    }
 }